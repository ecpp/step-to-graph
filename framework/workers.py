import os
import logging
import multiprocessing
from colorama import init, Fore, Style
from tqdm import tqdm

from processing.step_file_processor import StepFileProcessor
from utils.logging_utils import setup_logging

def worker_init(output_folder):
    setup_logging(output_folder)

def process_single_file(args):
    file_path, output_folder, skip_existing, generate_metadata_flag, generate_assembly, generate_hierarchical, save_pdf, save_html, no_self_connections, generate_stats, images = args

    process_id = multiprocessing.current_process().pid

    logging.info(f"Process {process_id} started processing {file_path}")

    processor = StepFileProcessor(
        file_path=file_path,
        output_folder=output_folder,
        skip_existing=skip_existing,
        generate_metadata_flag=generate_metadata_flag,
        generate_assembly=generate_assembly,
        generate_hierarchical=generate_hierarchical,
        save_pdf=save_pdf,
        save_html=save_html,
        no_self_connections=no_self_connections,
<<<<<<< HEAD
        generate_stats=generate_stats,
        images=images
=======
        generate_stats=generate_stats
>>>>>>> d5c54734
    )

    result = processor.process()
    return result

def process_step_files(folder_path, output_folder, skip_existing, num_processes, generate_metadata_flag, generate_assembly, generate_hierarchical, save_pdf, save_html, no_self_connections, generate_stats, images):
    if not os.path.exists(output_folder):
        os.makedirs(output_folder)

    setup_logging(output_folder)

    logging.info(f"Starting to process files in {folder_path}")

    step_files = [os.path.join(folder_path, f) for f in os.listdir(
        folder_path) if f.lower().endswith(('.step', '.stp'))]

    print(f"{Fore.YELLOW}Processing {Fore.RED}{len(step_files)}{Style.RESET_ALL} files using {Fore.RED}{num_processes}{Style.RESET_ALL} processes{Style.RESET_ALL}")

    args_list = [(file_path, output_folder, skip_existing, generate_metadata_flag,
<<<<<<< HEAD
                  generate_assembly, generate_hierarchical, save_pdf, save_html, no_self_connections, generate_stats, images) for file_path in step_files]  # Include generate_stats and images
=======
                  generate_assembly, generate_hierarchical, save_pdf, save_html, no_self_connections, generate_stats) for file_path in step_files]
>>>>>>> d5c54734
    with multiprocessing.Pool(processes=num_processes, initializer=worker_init, initargs=(output_folder,)) as pool:
        results = list(tqdm(pool.imap(process_single_file, args_list),
                            total=len(step_files), desc="Overall Progress"))

    logging.info("Finished processing all files")

    for result in results:
        print(result)
<|MERGE_RESOLUTION|>--- conflicted
+++ resolved
@@ -1,67 +1,59 @@
-import os
-import logging
-import multiprocessing
-from colorama import init, Fore, Style
-from tqdm import tqdm
-
-from processing.step_file_processor import StepFileProcessor
-from utils.logging_utils import setup_logging
-
-def worker_init(output_folder):
-    setup_logging(output_folder)
-
-def process_single_file(args):
-    file_path, output_folder, skip_existing, generate_metadata_flag, generate_assembly, generate_hierarchical, save_pdf, save_html, no_self_connections, generate_stats, images = args
-
-    process_id = multiprocessing.current_process().pid
-
-    logging.info(f"Process {process_id} started processing {file_path}")
-
-    processor = StepFileProcessor(
-        file_path=file_path,
-        output_folder=output_folder,
-        skip_existing=skip_existing,
-        generate_metadata_flag=generate_metadata_flag,
-        generate_assembly=generate_assembly,
-        generate_hierarchical=generate_hierarchical,
-        save_pdf=save_pdf,
-        save_html=save_html,
-        no_self_connections=no_self_connections,
-<<<<<<< HEAD
-        generate_stats=generate_stats,
-        images=images
-=======
-        generate_stats=generate_stats
->>>>>>> d5c54734
-    )
-
-    result = processor.process()
-    return result
-
-def process_step_files(folder_path, output_folder, skip_existing, num_processes, generate_metadata_flag, generate_assembly, generate_hierarchical, save_pdf, save_html, no_self_connections, generate_stats, images):
-    if not os.path.exists(output_folder):
-        os.makedirs(output_folder)
-
-    setup_logging(output_folder)
-
-    logging.info(f"Starting to process files in {folder_path}")
-
-    step_files = [os.path.join(folder_path, f) for f in os.listdir(
-        folder_path) if f.lower().endswith(('.step', '.stp'))]
-
-    print(f"{Fore.YELLOW}Processing {Fore.RED}{len(step_files)}{Style.RESET_ALL} files using {Fore.RED}{num_processes}{Style.RESET_ALL} processes{Style.RESET_ALL}")
-
-    args_list = [(file_path, output_folder, skip_existing, generate_metadata_flag,
-<<<<<<< HEAD
-                  generate_assembly, generate_hierarchical, save_pdf, save_html, no_self_connections, generate_stats, images) for file_path in step_files]  # Include generate_stats and images
-=======
-                  generate_assembly, generate_hierarchical, save_pdf, save_html, no_self_connections, generate_stats) for file_path in step_files]
->>>>>>> d5c54734
-    with multiprocessing.Pool(processes=num_processes, initializer=worker_init, initargs=(output_folder,)) as pool:
-        results = list(tqdm(pool.imap(process_single_file, args_list),
-                            total=len(step_files), desc="Overall Progress"))
-
-    logging.info("Finished processing all files")
-
-    for result in results:
-        print(result)
+import os
+import logging
+import multiprocessing
+from colorama import init, Fore, Style
+from tqdm import tqdm
+
+from processing.step_file_processor import StepFileProcessor
+from utils.logging_utils import setup_logging
+
+def worker_init(output_folder):
+    setup_logging(output_folder)
+
+def process_single_file(args):
+    file_path, output_folder, skip_existing, generate_metadata_flag, generate_assembly, generate_hierarchical, save_pdf, save_html, no_self_connections, generate_stats, images = args
+
+    process_id = multiprocessing.current_process().pid
+
+    logging.info(f"Process {process_id} started processing {file_path}")
+
+    processor = StepFileProcessor(
+        file_path=file_path,
+        output_folder=output_folder,
+        skip_existing=skip_existing,
+        generate_metadata_flag=generate_metadata_flag,
+        generate_assembly=generate_assembly,
+        generate_hierarchical=generate_hierarchical,
+        save_pdf=save_pdf,
+        save_html=save_html,
+        no_self_connections=no_self_connections,
+        generate_stats=generate_stats,
+        images=images
+    )
+
+    result = processor.process()
+    return result
+
+def process_step_files(folder_path, output_folder, skip_existing, num_processes, generate_metadata_flag, generate_assembly, generate_hierarchical, save_pdf, save_html, no_self_connections, generate_stats, images):
+    if not os.path.exists(output_folder):
+        os.makedirs(output_folder)
+
+    setup_logging(output_folder)
+
+    logging.info(f"Starting to process files in {folder_path}")
+
+    step_files = [os.path.join(folder_path, f) for f in os.listdir(
+        folder_path) if f.lower().endswith(('.step', '.stp'))]
+
+    print(f"{Fore.YELLOW}Processing {Fore.RED}{len(step_files)}{Style.RESET_ALL} files using {Fore.RED}{num_processes}{Style.RESET_ALL} processes{Style.RESET_ALL}")
+
+    args_list = [(file_path, output_folder, skip_existing, generate_metadata_flag,
+                  generate_assembly, generate_hierarchical, save_pdf, save_html, no_self_connections, generate_stats, images) for file_path in step_files]  # Include generate_stats and images
+    with multiprocessing.Pool(processes=num_processes, initializer=worker_init, initargs=(output_folder,)) as pool:
+        results = list(tqdm(pool.imap(process_single_file, args_list),
+                            total=len(step_files), desc="Overall Progress"))
+
+    logging.info("Finished processing all files")
+
+    for result in results:
+        print(result)